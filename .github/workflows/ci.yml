name: Realm Dart CI

on:
  push:
    branches:
      - master
  pull_request:
env:
  BAAS_URL: ${{ secrets.REALM_QA_URL }}
  BAAS_API_KEY: ${{ secrets.ATLAS_QA_PUBLIC_API_KEY }}
  BAAS_PRIVATE_API_KEY: ${{ secrets.ATLAS_QA_PRIVATE_API_KEY }}
  BAAS_PROJECT_ID: ${{ secrets.ATLAS_QA_PROJECT_ID}}
  REALM_CI: true

jobs:

  deploy-cluster:
    runs-on: ubuntu-latest
    name: Deploy Cluster
    outputs:
      clusterName: ${{ steps.cluster-name.outputs.clusterName }}
    steps:
      - name: Get cluster suffix
        id: cluster-name
        run: echo "::set-output name=clusterName::dart$(date +'%d%p')"

<<<<<<< HEAD
      - uses: realm/ci-actions/mdb-realm/deployApps@5a92f55213cad94fb27f979ed84c7948559d9f21
        id: deploy-mdb-apps
=======
      - uses: realm/ci-actions/mdb-realm/deployApps@916d1585f7e066431830b195cdb8cf7855747c2a
>>>>>>> 5518120f
        with:
          realmUrl: ${{ env.BAAS_URL }}
          atlasUrl: ${{ secrets.ATLAS_QA_URL }}
          projectId: ${{ env.BAAS_PROJECT_ID }}
          apiKey: ${{ env.BAAS_API_KEY }}
          privateApiKey: ${{ env.BAAS_PRIVATE_API_KEY }}
          clusterName: ${{ steps.cluster-name.outputs.clusterName }}
          useExistingCluster: true

  build-native:
    runs-on: ${{ matrix.runner }}-latest
    name: Build native
    strategy:
      fail-fast: false
      matrix:
        include:
          - { preset: windows, runner: windows }
          - { preset: macos, runner: macos }
          - { preset: linux, runner: ubuntu }
          - { preset: ios, build: ios-device, runner: macos }
          - { preset: ios, build: ios-simulator, runner: macos }
          - { preset: ios, build: ios-catalyst, runner: macos }
          - { preset: android-x86, binary: android, runner: ubuntu }
          - { preset: android-x86_64, binary: android, runner: ubuntu }
          - { preset: android-armeabi-v7a, binary: android, runner: ubuntu }
          - { preset: android-arm64-v8a, binary: android, runner: ubuntu }
    steps:
      - name: Checkout
        uses: actions/checkout@v2
        with:
          submodules: 'recursive'

      - name: Check cache
        id: check-cache
        if: ${{ !contains(github.head_ref, 'release/') }}
        uses: actions/cache@v3
        with:
          path: ./binary/**
          key: binaries-${{ matrix.build || matrix.preset }}-${{hashFiles('./src/**')}}

      - name: Setup Ninja
        if: contains(github.head_ref, 'release/') || steps.check-cache.outputs.cache-hit != 'true'
        uses: seanmiddleditch/gha-setup-ninja@master

      - name: Get vcpkg submodule commit sha
        id: vcpkg_cache_key
        if: contains(github.head_ref, 'release/') || steps.check-cache.outputs.cache-hit != 'true'
        working-directory: src/realm-core/tools/vcpkg/ports
        shell: bash
        run: echo "::set-output name=commit::$(git rev-parse HEAD)"

      - name: Setup Vcpkg
        if: contains(github.head_ref, 'release/') || steps.check-cache.outputs.cache-hit != 'true'
        continue-on-error: true
        uses: friendlyanon/setup-vcpkg@v1
        with:
          path: src/realm-core/tools/vcpkg/ports
          cache-key: vcpkg-${{ matrix.preset }}-${{ hashFiles('./src/realm-core/tools/vcpkg/vcpkg.json') }}-${{ steps.vcpkg_cache_key.outputs.commit }}
          cache-restore-keys: vcpkg-${{ matrix.preset }}-

      - name: Setup Android NDK
        if: startsWith(matrix.preset, 'android-')
        run: echo "ANDROID_NDK=$ANDROID_NDK_LATEST_HOME" >> $GITHUB_ENV

      - name: Build
        if: ${{ contains(github.head_ref, 'release/') || steps.check-cache.outputs.cache-hit != 'true' }}
        run: |
          cmake --preset ${{ matrix.preset }}
          cmake --build --preset ${{ matrix.build || matrix.preset }} --config Release

      - name: Store artifacts
        uses: actions/upload-artifact@v2
        with:
          name: librealm-${{ matrix.build || matrix.preset }}
          path: binary/${{ matrix.binary || matrix.preset }}/**
          retention-days: 1

  build-android-combined:
    name: Combine Android binaries
    needs: build-native
    uses: ./.github/workflows/binary-combine-android.yml

  build-ios-xcframework:
    name: Combine IOS binaries
    needs: build-native
    uses: ./.github/workflows/binary-combine-ios.yml

  baas-matrix:
    needs:
      - deploy-cluster
    strategy:
      fail-fast: false
      matrix:
        include:
          - app: dm
            description: dart macos
          - app: dma
            description: dart macos-arm
          - app: dl
            description: dart linux
          - app: dw
            description: dart windows
          - app: fm
            description: flutter macos
          - app: fl
            description: flutter linux
          - app: fw
            description: flutter windows
          - app: fa
            description: flutter android
          - app: fi
            description: flutter iOS
    runs-on: ubuntu-latest
    name: Deploy apps for ${{ matrix.description }}
    timeout-minutes: 20
    env:
      BAAS_CLUSTER: ${{ needs.deploy-cluster.outputs.clusterName }}
      BAAS_DIFFERENTIATOR: ${{ matrix.app }}${{ github.run_id }}${{ github.run_attempt }}
    steps:
      - name: Checkout
        uses: actions/checkout@v2
        with:
          submodules: false

      - name : Setup Dart SDK
        uses: dart-lang/setup-dart@main
        with:
          sdk: stable

      - name: Deploy Apps
        run: |
          dart run realm_dart deploy-apps \
            --baas-url ${{ env.BAAS_URL }} \
            --atlas-cluster ${{ env.BAAS_CLUSTER }} \
            --api-key ${{ env.BAAS_API_KEY }} \
            --private-api-key ${{ env.BAAS_PRIVATE_API_KEY }} \
            --project-id ${{ env.BAAS_PROJECT_ID }} \
            --differentiator "${{ env.BAAS_DIFFERENTIATOR }}"

  cleanup-matrix:
    needs:
      - dart-tests
      - flutter-desktop-tests
      - flutter-ios
      - flutter-android
      - deploy-cluster
    strategy:
      fail-fast: false
      matrix:
        include:
          - app: dm
            description: dart macos
          - app: dma
            description: dart macos-arm
          - app: dl
            description: dart linux
          - app: dw
            description: dart windows
          - app: fm
            description: flutter macos
          - app: fl
            description: flutter linux
          - app: fw
            description: flutter windows
          - app: fa
            description: flutter android
          - app: fi
            description: flutter iOS
    runs-on: ubuntu-latest
    name: Cleanup apps for ${{ matrix.description }}
    timeout-minutes: 20
    if: always()
    env:
      BAAS_CLUSTER: ${{ needs.deploy-cluster.outputs.clusterName }}
      BAAS_DIFFERENTIATOR: ${{ matrix.app }}${{ github.run_id }}${{ github.run_attempt }}
    steps:
      - name: Checkout
        uses: actions/checkout@v2
        with:
          submodules: false

      - name : Setup Dart SDK
        uses: dart-lang/setup-dart@main
        with:
          sdk: stable

      - name: Cleanup apps
        run: |
          dart run realm_dart delete-apps \
            --baas-url ${{ env.BAAS_URL }} \
            --atlas-cluster ${{ env.BAAS_CLUSTER }} \
            --api-key ${{ env.BAAS_API_KEY }} \
            --private-api-key ${{ env.BAAS_PRIVATE_API_KEY }} \
            --project-id ${{ env.BAAS_PROJECT_ID }} \
            --differentiator '${{ env.BAAS_DIFFERENTIATOR }}'

# Dart jobs

  dart-tests:
    strategy:
      fail-fast: false
      matrix:
        include:
          - os: macos
            app: dm
          - os: macos
            architecture: arm
            app: dma
          - os: windows
            app: dw
          - os: linux
            app: dl
    runs-on: ${{ matrix.os == 'linux' && 'ubuntu' || matrix.os }}-${{ matrix.architecture || 'latest' }}
    name: Dart tests on ${{matrix.os }} ${{ matrix.architecture }}
    env:
      BAAS_CLUSTER: ${{ needs.deploy-cluster.outputs.clusterName }}
      BAAS_DIFFERENTIATOR: ${{ matrix.app }}${{ github.run_id }}${{ github.run_attempt }}
    needs:
      - deploy-cluster
      - build-native
      - baas-matrix
    steps:
      - name: Checkout
        uses: actions/checkout@v2
        with:
          submodules: false

      - name: Cleanup Workspace
        run: git clean -fdx

      - name: Fetch artifacts
        uses: actions/download-artifact@v2
        with:
          name: librealm-${{ matrix.os }}
          path: binary/${{ matrix.os }}

      - name : Setup Dart SDK
        uses: dart-lang/setup-dart@main
        with:
          sdk: stable
          architecture: ${{ matrix.architecture == 'arm' && 'arm64' || 'x64'}}

      - name: Install dependencies
        run: dart pub get

      - name: Run tests
        run: ${{ matrix.architecture == 'arm' && 'arch -arm64 ' || '' }}dart test -r expanded -j 1 --test-randomize-ordering-seed random

# Flutter jobs

  flutter-desktop-tests:
    strategy:
      fail-fast: false
      matrix:
        include:
            - os: macos
              app: fm
            - os: windows
              app: fw
            - os: linux
              app: fl
    runs-on: ${{ matrix.os == 'linux' && 'ubuntu' || matrix.os }}-latest
    name: Flutter tests on ${{matrix.os  }}
    env:
      BAAS_CLUSTER: ${{ needs.deploy-cluster.outputs.clusterName }}
      BAAS_DIFFERENTIATOR:  ${{ matrix.app }}${{ github.run_id }}${{ github.run_attempt }}
    needs:
      - deploy-cluster
      - build-native
      - baas-matrix
    steps:

      - name: Checkout
        uses: actions/checkout@v2
        with:
          submodules: false

      - name: Setup GTK
        if: ${{ matrix.os == 'linux' }}
        run: |
          sudo apt-get update -y
          sudo apt-get install -y libgtk-3-dev xvfb

      - name: Setup Ninja
        if: ${{ matrix.os == 'linux' }}
        uses: seanmiddleditch/gha-setup-ninja@master

      - name: Fetch artifacts
        uses: actions/download-artifact@v2
        with:
          name: librealm-${{ matrix.os }}
          path: binary/${{ matrix.os }}

      - name: Setup Flutter
        uses: subosito/flutter-action@v2
        with:
          channel: 'stable'

      - name: Enable Flutter Desktop support
        run: flutter config --enable-${{ matrix.os }}-desktop

      - name: Install dependencies
        run: flutter pub get

      - name: Run tests
        run: ${{ matrix.os == 'linux' && 'xvfb-run' || '' }} flutter drive -d ${{ matrix.os }} --target=test_driver/app.dart --suppress-analytics --dart-entrypoint-args="" #--verbose #-a="Some test name"
        working-directory: ./flutter/realm_flutter/tests

  flutter-ios:
    runs-on: macos-latest
    name: Flutter Tests iOS
    env:
      BAAS_CLUSTER: ${{ needs.deploy-cluster.outputs.clusterName }}
      BAAS_DIFFERENTIATOR: fi${{ github.run_id }}${{ github.run_attempt }}
    needs:
      - deploy-cluster
      - build-ios-xcframework
      - baas-matrix
    steps:

      - name: Checkout
        uses: actions/checkout@v2
        with:
          submodules: 'recursive'

      - name: Enable ccache
        run: echo "PATH=/usr/lib/ccache:/usr/local/opt/ccache/libexec:$PATH" >> $GITHUB_ENV

      - name: Fetch artifacts
        uses: actions/download-artifact@v2
        with:
          name: librealm-ios
          path: binary/ios

      - name: Setup Flutter
        uses: subosito/flutter-action@v2
        with:
          channel: 'stable'

      - name: Install dependencies
        run: flutter pub get

      - name: Launch Simulator
        uses: futureware-tech/simulator-action@v1
        with:
          model: 'iPhone 8'
          os: 'iOS'
          os_version: '>= 14.0'

      - name: Run tests on iOS Simulator
        run: |
          flutter drive --target=test_driver/app.dart --dart-define=testName="" --suppress-analytics
        working-directory: ./flutter/realm_flutter/tests

  flutter-android:
    runs-on: macos-latest
    name: Flutter Tests Android
    env:
      BAAS_CLUSTER: ${{ needs.deploy-cluster.outputs.clusterName }}
      BAAS_DIFFERENTIATOR: fa${{ github.run_id }}${{ github.run_attempt }}
    needs:
      - deploy-cluster
      - build-android-combined
      - baas-matrix
    steps:

      - name: Checkout
        uses: actions/checkout@v2
        with:
          submodules: 'recursive'

      - name: Fetch artifacts
        uses: actions/download-artifact@v2
        with:
          name: librealm-android
          path: binary/android

      - name: Setup Flutter
        uses: subosito/flutter-action@v2
        with:
          channel: 'stable'

      - name: Install dependencies
        run: flutter pub get

      # TODO: move this to device farm
      - name: Setup Android Emulator cache
        uses: actions/cache@v3.0.4
        id: avd-cache
        with:
          path: |
            ~/.android/avd/*
            ~/.android/adb*
          key: avd-29

      - name: Create Android Emulator and generate snapshot for caching
        if: ${{ steps.avd-cache.outputs.cache-hit != 'true' }}
        uses: reactivecircus/android-emulator-runner@v2
        with:
          api-level: 29
          force-avd-creation: false
          emulator-options: -no-window -gpu swiftshader_indirect -noaudio -no-boot-anim -camera-back none
          disable-animations: true
          arch: x86
          ndk: 21.0.6113669
          cmake: 3.10.2.4988404
          script: echo "Generated Emulator snapshot for caching."

      - name: Run tests on Android Emulator
        uses: reactivecircus/android-emulator-runner@v2
        with:
          force-avd-creation: false
          disable-animations: true
          emulator-options: -no-snapshot-save -no-window -gpu swiftshader_indirect -noaudio -no-boot-anim -camera-back none
          api-level: 29
          ndk: 21.0.6113669
          arch: x86
          cmake: 3.10.2.4988404
          script: flutter drive --target=test_driver/app.dart --dart-define=testName="" --suppress-analytics
          working-directory: ./flutter/realm_flutter/tests

# Generator jobs

  generator:
    strategy:
      fail-fast: false
      matrix:
        os: [ubuntu, macos, windows]

    runs-on: ${{ matrix.os }}-latest
    name: Generator Tests
    steps:
      - name: Checkout
        uses: actions/checkout@v2
        with:
          submodules: 'recursive'

      - name: Setup Flutter
        uses: subosito/flutter-action@v2
        with:
          channel: 'stable'

      - name: Delete generated files
        run: find . -name "*.g.dart" -not -path "./generator/*" -delete
        shell: bash

      - name: Run generator in realm-dart repo
        run: |
          dart pub get
          dart run build_runner build --delete-conflicting-outputs

      - name: Run generator in realm_flutter/example
        run: |
          dart pub get
          dart run build_runner build --delete-conflicting-outputs
        working-directory: ./flutter/realm_flutter/example/

      - name: Install LLVM
        run: sudo apt update && sudo apt-get install -y libclang-dev
        if: ${{ matrix.os == 'ubuntu' }}

      - name: Run ffigen
        run: dart run ffigen --config config.yaml
        working-directory: ./ffigen

      - name: Validate there are no uncommitted changes
        run: |
          changedFiles=$(git --no-pager diff -w)
          if [ "$changedFiles" ]; then
            git --no-pager diff -w
            exit 1
          fi
        shell: bash

      - name: Run generator tests
        run: |
          dart pub get
          dart test --reporter expanded --coverage ./coverage/ --test-randomize-ordering-seed random
        working-directory: ./generator/

      - name: Generate generator coverage report
        if: ${{ false && matrix.os == 'ubuntu' }}
        run: |
          dart run coverage:format_coverage \
            --in coverage/ \
            --out ./coverage/lcov.info \
            --check-ignore \
            --lcov \
            --packages .packages \
            --report-on lib
        working-directory: ./generator/

      - name: Publish Generator Coverage
        if: ${{ false && matrix.os == 'ubuntu' }}
        id: publish-generator-coverage
        uses: coverallsapp/github-action@1.1.3
        with:
          github-token: ${{ secrets.GITHUB_TOKEN }}
          flag-name: realm_generator
          path-to-lcov: ./generator/coverage/lcov.info
        continue-on-error: true

      - name: Output Coveralls response
        if: ${{ false && matrix.os == 'ubuntu' }}
        run: echo ${{ steps.publish-generator-coverage.outputs.coveralls-api-result }}<|MERGE_RESOLUTION|>--- conflicted
+++ resolved
@@ -24,12 +24,7 @@
         id: cluster-name
         run: echo "::set-output name=clusterName::dart$(date +'%d%p')"
 
-<<<<<<< HEAD
       - uses: realm/ci-actions/mdb-realm/deployApps@5a92f55213cad94fb27f979ed84c7948559d9f21
-        id: deploy-mdb-apps
-=======
-      - uses: realm/ci-actions/mdb-realm/deployApps@916d1585f7e066431830b195cdb8cf7855747c2a
->>>>>>> 5518120f
         with:
           realmUrl: ${{ env.BAAS_URL }}
           atlasUrl: ${{ secrets.ATLAS_QA_URL }}
