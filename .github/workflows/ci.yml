name: Realm Dart CI

on:
  push:
    branches:
      - master
  pull_request:
env:
  BAAS_URL: ${{ secrets.REALM_QA_URL }}
  BAAS_API_KEY: ${{ secrets.ATLAS_QA_PUBLIC_API_KEY }}
  BAAS_PRIVATE_API_KEY: ${{ secrets.ATLAS_QA_PRIVATE_API_KEY }}
  BAAS_PROJECT_ID: ${{ secrets.ATLAS_QA_PROJECT_ID}}
  REALM_CI: true

jobs:

  deploy-cluster:
    runs-on: ubuntu-latest
    name: Deploy Cluster
    outputs:
      clusterName: ${{ steps.deploy-mdb-apps.outputs.clusterName }}
    steps:
      - uses: realm/ci-actions/mdb-realm/deployApps@916d1585f7e066431830b195cdb8cf7855747c2a
        id: deploy-mdb-apps
        with:
          realmUrl: ${{ secrets.REALM_QA_URL }}
          atlasUrl: ${{ secrets.ATLAS_QA_URL }}
          projectId: ${{ secrets.ATLAS_QA_PROJECT_ID }}
          apiKey: ${{ secrets.ATLAS_QA_PUBLIC_API_KEY }}
          privateApiKey: ${{ secrets.ATLAS_QA_PRIVATE_API_KEY }}
          differentiator: realm-dart
<<<<<<< HEAD
          clusterName: ci-dart
          useExistingCluster: true
=======

  baas-matrix:
    needs:
      - deploy-cluster
    strategy:
      fail-fast: false
      matrix:
        package: [flutter, dart]
        platform: [linux, windows, macos]
        include:
          - platform: ios
            package: flutter
          - platform: android
            package: flutter
          - platform: macos-arm
            package: dart
    runs-on: ubuntu-latest
    name: Deploy apps ${{ matrix.platform }} for ${{ matrix.package }}
    timeout-minutes: 20
    steps:
      - name: Checkout
        uses: actions/checkout@v2
        with:
          submodules: false

      - name : Setup Dart SDK
        uses: dart-lang/setup-dart@main
        with:
          sdk: stable

      - name: Deploy Apps
        run: |
          dart run realm_dart deploy-apps \
            --baas-url ${{ secrets.REALM_QA_URL }} \
            --atlas-cluster ${{ needs.deploy-cluster.outputs.clusterName }} \
            --api-key ${{ secrets.ATLAS_QA_PUBLIC_API_KEY }} \
            --private-api-key ${{ secrets.ATLAS_QA_PRIVATE_API_KEY }} \
            --project-id ${{ secrets.ATLAS_QA_PROJECT_ID }} \
            --differentiator "${{ matrix.package }}-${{ matrix.platform }}"

  cleanup-cluster:
    runs-on: ubuntu-latest
    name: Cleanup cluster
    needs:
      - flutter-desktop
      - flutter-ios
      - flutter-android
      - tests-dart
    if: always()
    timeout-minutes: 5
    steps:
      - uses: realm/ci-actions/mdb-realm/cleanup@fac1d6958f03d71de743305ce3ab27594efbe7b7
        with:
          realmUrl: ${{ secrets.REALM_QA_URL }}
          atlasUrl: ${{ secrets.ATLAS_QA_URL }}
          projectId: ${{ secrets.ATLAS_QA_PROJECT_ID}}
          apiKey: ${{ secrets.ATLAS_QA_PUBLIC_API_KEY}}
          privateApiKey: ${{ secrets.ATLAS_QA_PRIVATE_API_KEY }}
          differentiator: realm-dart
>>>>>>> 268ca279

  build-native:
    runs-on: ${{ matrix.runner }}-latest
    name: Build native
    strategy:
      fail-fast: false
      matrix:
        include:
          - { preset: windows, runner: windows }
          - { preset: macos, runner: macos }
          - { preset: linux, runner: ubuntu }
          - { preset: ios, build: ios-device, runner: macos }
          - { preset: ios, build: ios-simulator, runner: macos }
          - { preset: ios, build: ios-catalyst, runner: macos }
          - { preset: android-x86, binary: android, runner: ubuntu }
          - { preset: android-x86_64, binary: android, runner: ubuntu }
          - { preset: android-armeabi-v7a, binary: android, runner: ubuntu }
          - { preset: android-arm64-v8a, binary: android, runner: ubuntu }
    steps:
      - name: Checkout
        uses: actions/checkout@v2
        with:
          submodules: 'recursive'

      - name: Check cache
        id: check-cache
        if: ${{ !contains(github.head_ref, 'release/') }}
        uses: actions/cache@v3
        with:
          path: ./binary/**
          key: binaries-${{ matrix.build || matrix.preset }}-${{hashFiles('./src/**')}}

      - name: Setup Ninja
        if: contains(github.head_ref, 'release/') || steps.check-cache.outputs.cache-hit != 'true'
        uses: seanmiddleditch/gha-setup-ninja@master

      - name: Get vcpkg submodule commit sha
        id: vcpkg_cache_key
        if: contains(github.head_ref, 'release/') || steps.check-cache.outputs.cache-hit != 'true'
        working-directory: src/realm-core/tools/vcpkg/ports
        shell: bash
        run: echo "::set-output name=commit::$(git rev-parse HEAD)"

      - name: Setup Vcpkg
        if: contains(github.head_ref, 'release/') || steps.check-cache.outputs.cache-hit != 'true'
        uses: friendlyanon/setup-vcpkg@v1
        with:
          path: src/realm-core/tools/vcpkg/ports
          cache-key: vcpkg-${{ matrix.preset }}-${{ hashFiles('./src/realm-core/tools/vcpkg/vcpkg.json') }}-${{ steps.vcpkg_cache_key.outputs.commit }}
          cache-restore-keys: vcpkg-${{ matrix.preset }}-

      - name: Setup Android NDK
        if: startsWith(matrix.preset, 'android-')
        run: echo "ANDROID_NDK=$ANDROID_NDK_LATEST_HOME" >> $GITHUB_ENV

      - name: Build
        if: ${{ contains(github.head_ref, 'release/') || steps.check-cache.outputs.cache-hit != 'true' }}
        run: |
          cmake --preset ${{ matrix.preset }}
          cmake --build --preset ${{ matrix.build || matrix.preset }} --config Release

      - name: Store artifacts
        uses: actions/upload-artifact@v2
        with:
          name: librealm-${{ matrix.build || matrix.preset }}
          path: binary/${{ matrix.binary || matrix.preset }}/**
          retention-days: 1

  build-android-combined:
    name: Combine Android binaries
    needs: build-native
    uses: ./.github/workflows/binary-combine-android.yml
    with:
      os: ubuntu

  build-ios-xcframework:
    name: Combine IOS binaries
    needs: build-native
    uses: ./.github/workflows/binary-combine-ios.yml
    with:
      os: macos

# Dart jobs

<<<<<<< HEAD
  dart-tests:
    strategy:
      fail-fast: false
      matrix:
        os: [linux, macos, windows]
    runs-on: ${{ (matrix.os == 'linux' && 'ubuntu') || matrix.os }}-latest
    name: Dart tests on ${{matrix.os  }}
    env:
      BAAS_CLUSTER: ${{ needs.deploy-cluster.outputs.clusterName }}
      BAAS_DIFFERENTIATOR: dart-${{ matrix.os }}
=======
  tests-dart:
    runs-on: ${{ matrix.platform == 'linux' && 'ubuntu' || matrix.platform }}-${{ matrix.architecture || 'latest' }}
    name: Tests ${{ matrix.platform }} ${{ matrix.architecture }}
    strategy:
      fail-fast: false
      matrix:
        include:
          - platform: macos
          - platform: macos
            architecture: arm
          - platform: windows
          - platform: linux
    env:
      BAAS_CLUSTER: ${{ needs.deploy-cluster.outputs.clusterName }}
      BAAS_DIFFERENTIATOR: dart-${{ matrix.platform }}${{ matrix.architecture && format('-{0}', matrix.architecture) || '' }}
>>>>>>> 268ca279
    needs:
      - deploy-cluster
      - build-native
    steps:
      - name: Checkout
        uses: actions/checkout@v2
        with:
          submodules: false

      - name: Cleanup Workspace
        run: git clean -fdx

      - name: Fetch artifacts
        uses: actions/download-artifact@v2
        with:
<<<<<<< HEAD
          name: librealm-${{ matrix.os }}
          path: binary/${{ matrix.os }}
=======
          name: librealm-${{ matrix.platform }}
          path: binary/${{ matrix.platform }}
>>>>>>> 268ca279

      - name : Setup Dart SDK
        uses: dart-lang/setup-dart@main
        with:
          sdk: stable
          architecture: ${{ matrix.architecture == 'arm' && 'arm64' || 'x64'}}

      - name: Deploy Apps for Dart tests on ${{ matrix.os }}
        id: deploy-apps
        run: echo "::set-output name=appIds::$(dart run realm_dart deploy-apps --baas-url ${{ secrets.REALM_QA_URL }} --atlas-cluster ${{ needs.deploy-cluster.outputs.clusterName }} --api-key ${{ secrets.ATLAS_QA_PUBLIC_API_KEY }} --private-api-key ${{ secrets.ATLAS_QA_PRIVATE_API_KEY }} --project-id ${{ secrets.ATLAS_QA_PROJECT_ID }} --differentiator 'dart-${{  matrix.os }}' | tail -1)"

      - name: Install dependencies
        run: dart pub get

      - name: Run tests
        run: ${{ matrix.architecture == 'arm' && 'arch -arm64 ' || '' }}dart test -r expanded -j 1 --test-randomize-ordering-seed random

<<<<<<< HEAD
      - name: Cleanup apps
        if: always()
        run: dart run realm_dart delete-apps --appIds '${{ steps.deploy-apps.outputs.appIds }}' --baas-url ${{ secrets.REALM_QA_URL }} --atlas-cluster ${{ needs.deploy-cluster.outputs.clusterName }} --api-key ${{ secrets.ATLAS_QA_PUBLIC_API_KEY }} --private-api-key ${{ secrets.ATLAS_QA_PRIVATE_API_KEY }} --project-id ${{ secrets.ATLAS_QA_PROJECT_ID }} --differentiator 'dart-${{  matrix.os }}'

  flutter-tests:
    strategy:
      fail-fast: false
      matrix:
        os: [linux, macos, windows]
    runs-on: ${{ (matrix.os == 'linux' && 'ubuntu') || matrix.os }}-latest
    name: Flutter tests on ${{matrix.os  }}
    env:
      BAAS_CLUSTER: ${{ needs.deploy-cluster.outputs.clusterName }}
      BAAS_DIFFERENTIATOR: flutter-${{ matrix.os }}
=======
# Flutter jobs

  flutter-desktop:
    runs-on: ${{ matrix.platform == 'linux' && 'ubuntu' || matrix.platform }}-latest
    strategy:
      fail-fast: false
      matrix:
        platform: [ 'macos', 'windows', 'linux']
    name: Flutter ${{ matrix.platform }}
    env:
      BAAS_CLUSTER: ${{ needs.deploy-cluster.outputs.clusterName }}
      BAAS_DIFFERENTIATOR: flutter-${{ matrix.platform }}
>>>>>>> 268ca279
    needs:
      - deploy-cluster
      - build-native
    steps:
      - name: Checkout
        uses: actions/checkout@v2
        with:
          submodules: false

      - name: Setup GTK
<<<<<<< HEAD
        if: ${{ matrix.os == 'linux' }}
=======
        if: ${{ matrix.platform == 'linux' }}
>>>>>>> 268ca279
        run: |
          sudo apt-get update -y
          sudo apt-get install -y libgtk-3-dev xvfb

      - name: Setup Ninja
<<<<<<< HEAD
        if: ${{ matrix.os == 'linux' }}
=======
        if: ${{ matrix.platform == 'linux' }}
>>>>>>> 268ca279
        uses: seanmiddleditch/gha-setup-ninja@master

      - name: Fetch artifacts
        uses: actions/download-artifact@v2
        with:
<<<<<<< HEAD
          name: librealm-${{ matrix.os }}
          path: binary/${{ matrix.os }}
=======
          name: librealm-${{ matrix.platform }}
          path: binary/${{ matrix.platform }}
>>>>>>> 268ca279

      - name: Setup Flutter
        uses: subosito/flutter-action@v2
        with:
          channel: 'stable'

      - name: Enable Flutter Desktop support
<<<<<<< HEAD
        run: flutter config --enable-${{ matrix.os }}-desktop

      - name: Deploy Apps for Dart tests on ${{ matrix.os }}
        id: deploy-apps
        run: echo "::set-output name=appIds::$(dart run realm_dart deploy-apps --baas-url ${{ secrets.REALM_QA_URL }} --atlas-cluster ${{ needs.deploy-cluster.outputs.clusterName }} --api-key ${{ secrets.ATLAS_QA_PUBLIC_API_KEY }} --private-api-key ${{ secrets.ATLAS_QA_PRIVATE_API_KEY }} --project-id ${{ secrets.ATLAS_QA_PROJECT_ID }} --differentiator 'flutter-${{  matrix.os }}' | tail -1)"

=======
        run: flutter config --enable-${{ matrix.platform }}-desktop
>>>>>>> 268ca279

      - name: Install dependencies
        run: flutter pub get

      - name: Run tests
<<<<<<< HEAD
        run: ${{ (matrix.os == 'linux' && 'xvfb-run') || '' }} flutter drive -d ${{ matrix.os }} --target=test_driver/app.dart --suppress-analytics --dart-entrypoint-args="" #--verbose #-a="Some test name"
        working-directory: ./flutter/realm_flutter/tests

      - name: Cleanup apps
        if: always()
        run: dart run realm_dart delete-apps --appIds '${{ steps.deploy-apps.outputs.appIds }}' --baas-url ${{ secrets.REALM_QA_URL }} --atlas-cluster ${{ needs.deploy-cluster.outputs.clusterName }} --api-key ${{ secrets.ATLAS_QA_PUBLIC_API_KEY }} --private-api-key ${{ secrets.ATLAS_QA_PRIVATE_API_KEY }} --project-id ${{ secrets.ATLAS_QA_PROJECT_ID }} --differentiator 'flutter-${{  matrix.os }}'
=======
        run: ${{ matrix.platform == 'linux' && 'xvfb-run ' || '' }}flutter drive -d ${{ matrix.platform }} --target=test_driver/app.dart --suppress-analytics --dart-entrypoint-args="" #--verbose #-a="Some test name"
        working-directory: ./flutter/realm_flutter/tests
>>>>>>> 268ca279

  flutter-ios:
    runs-on: macos-latest
    name: Flutter Tests iOS
    env:
      BAAS_CLUSTER: ${{ needs.deploy-cluster.outputs.clusterName }}
      BAAS_DIFFERENTIATOR: flutter-ios
    needs:
      - deploy-cluster
      - build-ios-xcframework
    steps:
      - name: Checkout
        uses: actions/checkout@v2
        with:
          submodules: 'recursive'

      - name: Enable ccache
        run: echo "PATH=/usr/lib/ccache:/usr/local/opt/ccache/libexec:$PATH" >> $GITHUB_ENV

      - name: Fetch artifacts
        uses: actions/download-artifact@v2
        with:
          name: librealm-ios
          path: binary/ios

      - name: Setup Flutter
        uses: subosito/flutter-action@v2
        with:
          channel: 'stable'
      
      - name: Deploy Apps for Flutter IOS tests on ${{ matrix.os }}
        id: deploy-apps
        run: echo "::set-output name=appIds::$(dart run realm_dart deploy-apps --baas-url ${{ secrets.REALM_QA_URL }} --atlas-cluster ${{ needs.deploy-cluster.outputs.clusterName }} --api-key ${{ secrets.ATLAS_QA_PUBLIC_API_KEY }} --private-api-key ${{ secrets.ATLAS_QA_PRIVATE_API_KEY }} --project-id ${{ secrets.ATLAS_QA_PROJECT_ID }} --differentiator 'flutter-macos-ios' | tail -1)"

      - name: Install dependencies
        run: flutter pub get

      - name: Launch Simulator
        uses: futureware-tech/simulator-action@v1
        with:
          model: 'iPhone 8'
          os: 'iOS'
          os_version: '>= 14.0'

      - name: Run tests on iOS Simulator
        run: |
          flutter drive --target=test_driver/app.dart --dart-define=testName="" --suppress-analytics
        working-directory: ./flutter/realm_flutter/tests

<<<<<<< HEAD
      - name: Cleanup apps
        if: always()
        run: dart run realm_dart delete-apps --appIds '${{ steps.deploy-apps.outputs.appIds }}' --baas-url ${{ secrets.REALM_QA_URL }} --atlas-cluster ${{ needs.deploy-cluster.outputs.clusterName }} --api-key ${{ secrets.ATLAS_QA_PUBLIC_API_KEY }} --private-api-key ${{ secrets.ATLAS_QA_PRIVATE_API_KEY }} --project-id ${{ secrets.ATLAS_QA_PROJECT_ID }} --differentiator 'flutter-macos-ios'

# Android jobs

=======
>>>>>>> 268ca279
  flutter-android:
    runs-on: ubuntu-latest
    name: Flutter Tests Android
    env:
      BAAS_CLUSTER: ${{ needs.deploy-cluster.outputs.clusterName }}
      BAAS_DIFFERENTIATOR: flutter-android
    needs:
      - deploy-cluster
      - build-android-combined
    steps:
      - name: Checkout
        uses: actions/checkout@v2
        with:
          submodules: 'recursive'

      - name: Fetch artifacts
        uses: actions/download-artifact@v2
        with:
          name: librealm-android
          path: binary/android

      - name: Setup Flutter
        uses: subosito/flutter-action@v2
        with:
          channel: 'stable'

      - name: Deploy Apps for Flutter Android tests on ${{ matrix.os }}
        id: deploy-apps
        run: echo "::set-output name=appIds::$(dart run realm_dart deploy-apps --baas-url ${{ secrets.REALM_QA_URL }} --atlas-cluster ${{ needs.deploy-cluster.outputs.clusterName }} --api-key ${{ secrets.ATLAS_QA_PUBLIC_API_KEY }} --private-api-key ${{ secrets.ATLAS_QA_PRIVATE_API_KEY }} --project-id ${{ secrets.ATLAS_QA_PROJECT_ID }} --differentiator 'flutter-ubuntu-android' | tail -1)"

      - name: Install dependencies
        run: flutter pub get

      # TODO: move this to device farm
      - name: Setup Android Emulator cache
        uses: actions/cache@v2
        id: avd-cache
        with:
          path: |
            ~/.android/avd/*
            ~/.android/adb*
          key: avd-29

      - name: Create Android Emulator and generate snapshot for caching
        if: ${{ steps.avd-cache.outputs.cache-hit != 'true' }}
        uses: reactivecircus/android-emulator-runner@v2
        with:
          api-level: 29
          force-avd-creation: false
          emulator-options: -no-window -gpu swiftshader_indirect -noaudio -no-boot-anim -camera-back none
          disable-animations: true
          arch: x86
          ndk: 21.0.6113669
          cmake: 3.10.2.4988404
          script: echo "Generated Emulator snapshot for caching."

      - name: Run tests on Android Emulator
        uses: reactivecircus/android-emulator-runner@v2
        with:
          force-avd-creation: false
          disable-animations: true
          emulator-options: -no-snapshot-save -no-window -gpu swiftshader_indirect -noaudio -no-boot-anim -camera-back none
          api-level: 29
          ndk: 21.0.6113669
          arch: x86
          cmake: 3.10.2.4988404
          script: xvfb-run flutter drive --target=test_driver/app.dart --dart-define=testName="" --suppress-analytics
          working-directory: ./flutter/realm_flutter/tests

      - name: Cleanup apps
        if: always()
        run: dart run realm_dart delete-apps --appIds '${{ steps.deploy-apps.outputs.appIds }}' --baas-url ${{ secrets.REALM_QA_URL }} --atlas-cluster ${{ needs.deploy-cluster.outputs.clusterName }} --api-key ${{ secrets.ATLAS_QA_PUBLIC_API_KEY }} --private-api-key ${{ secrets.ATLAS_QA_PRIVATE_API_KEY }} --project-id ${{ secrets.ATLAS_QA_PROJECT_ID }} --differentiator 'flutter-ubunto-android'

# Generator jobs

  generator:
    strategy:
      fail-fast: false
      matrix:
        os: [ubuntu, macos, windows]

    runs-on: ${{ matrix.os }}-latest
    name: Generator Tests
    steps:
      - name: Checkout
        uses: actions/checkout@v2
        with:
          submodules: 'recursive'

      - name: Setup Flutter
        uses: subosito/flutter-action@v2
        with:
          channel: 'stable'

      - name: Delete generated files
        run: find . -name "*.g.dart" -not -path "./generator/*" -delete
        shell: bash

      - name: Run generator in realm-dart repo
        run: |
          dart pub get
          dart run build_runner build --delete-conflicting-outputs

      - name: Run generator in realm_flutter/example
        run: |
          dart pub get
          dart run build_runner build --delete-conflicting-outputs
        working-directory: ./flutter/realm_flutter/example/

      - name: Install LLVM
        run: sudo apt update && sudo apt-get install -y libclang-dev
        if: ${{ matrix.os == 'ubuntu' }}

      - name: Run ffigen
        run: dart run ffigen --config config.yaml
        working-directory: ./ffigen

      - name: Validate there are no uncommitted changes
        run: |
          changedFiles=$(git --no-pager diff -w)
          if [ "$changedFiles" ]; then
            git --no-pager diff -w
            exit 1
          fi
        shell: bash

      - name: Run generator tests
        run: |
          dart pub get
          dart test --reporter expanded --coverage ./coverage/ --test-randomize-ordering-seed random
        working-directory: ./generator/

      - name: Generate generator coverage report
        if: ${{ false && matrix.os == 'ubuntu' }}
        run: |
          dart run coverage:format_coverage \
            --in coverage/ \
            --out ./coverage/lcov.info \
            --check-ignore \
            --lcov \
            --packages .packages \
            --report-on lib
        working-directory: ./generator/

      - name: Publish Generator Coverage
        if: ${{ false && matrix.os == 'ubuntu' }}
        id: publish-generator-coverage
        uses: coverallsapp/github-action@1.1.3
        with:
          github-token: ${{ secrets.GITHUB_TOKEN }}
          flag-name: realm_generator
          path-to-lcov: ./generator/coverage/lcov.info
        continue-on-error: true

      - name: Output Coveralls response
        if: ${{ false && matrix.os == 'ubuntu' }}
        run: echo ${{ steps.publish-generator-coverage.outputs.coveralls-api-result }}<|MERGE_RESOLUTION|>--- conflicted
+++ resolved
@@ -20,7 +20,7 @@
     outputs:
       clusterName: ${{ steps.deploy-mdb-apps.outputs.clusterName }}
     steps:
-      - uses: realm/ci-actions/mdb-realm/deployApps@916d1585f7e066431830b195cdb8cf7855747c2a
+file:///C:/_LABS/app1/test/realm_dart.dll      - uses: realm/ci-actions/mdb-realm/deployApps@916d1585f7e066431830b195cdb8cf7855747c2a
         id: deploy-mdb-apps
         with:
           realmUrl: ${{ secrets.REALM_QA_URL }}
@@ -29,70 +29,8 @@
           apiKey: ${{ secrets.ATLAS_QA_PUBLIC_API_KEY }}
           privateApiKey: ${{ secrets.ATLAS_QA_PRIVATE_API_KEY }}
           differentiator: realm-dart
-<<<<<<< HEAD
           clusterName: ci-dart
           useExistingCluster: true
-=======
-
-  baas-matrix:
-    needs:
-      - deploy-cluster
-    strategy:
-      fail-fast: false
-      matrix:
-        package: [flutter, dart]
-        platform: [linux, windows, macos]
-        include:
-          - platform: ios
-            package: flutter
-          - platform: android
-            package: flutter
-          - platform: macos-arm
-            package: dart
-    runs-on: ubuntu-latest
-    name: Deploy apps ${{ matrix.platform }} for ${{ matrix.package }}
-    timeout-minutes: 20
-    steps:
-      - name: Checkout
-        uses: actions/checkout@v2
-        with:
-          submodules: false
-
-      - name : Setup Dart SDK
-        uses: dart-lang/setup-dart@main
-        with:
-          sdk: stable
-
-      - name: Deploy Apps
-        run: |
-          dart run realm_dart deploy-apps \
-            --baas-url ${{ secrets.REALM_QA_URL }} \
-            --atlas-cluster ${{ needs.deploy-cluster.outputs.clusterName }} \
-            --api-key ${{ secrets.ATLAS_QA_PUBLIC_API_KEY }} \
-            --private-api-key ${{ secrets.ATLAS_QA_PRIVATE_API_KEY }} \
-            --project-id ${{ secrets.ATLAS_QA_PROJECT_ID }} \
-            --differentiator "${{ matrix.package }}-${{ matrix.platform }}"
-
-  cleanup-cluster:
-    runs-on: ubuntu-latest
-    name: Cleanup cluster
-    needs:
-      - flutter-desktop
-      - flutter-ios
-      - flutter-android
-      - tests-dart
-    if: always()
-    timeout-minutes: 5
-    steps:
-      - uses: realm/ci-actions/mdb-realm/cleanup@fac1d6958f03d71de743305ce3ab27594efbe7b7
-        with:
-          realmUrl: ${{ secrets.REALM_QA_URL }}
-          atlasUrl: ${{ secrets.ATLAS_QA_URL }}
-          projectId: ${{ secrets.ATLAS_QA_PROJECT_ID}}
-          apiKey: ${{ secrets.ATLAS_QA_PUBLIC_API_KEY}}
-          privateApiKey: ${{ secrets.ATLAS_QA_PRIVATE_API_KEY }}
-          differentiator: realm-dart
->>>>>>> 268ca279
 
   build-native:
     runs-on: ${{ matrix.runner }}-latest
@@ -175,104 +113,71 @@
     with:
       os: macos
 
-# Dart jobs
-
-<<<<<<< HEAD
+# Linux jobs
+
   dart-tests:
     strategy:
       fail-fast: false
       matrix:
-        os: [linux, macos, windows]
-    runs-on: ${{ (matrix.os == 'linux' && 'ubuntu') || matrix.os }}-latest
-    name: Dart tests on ${{matrix.os  }}
+        include:
+          - os: macos
+          - os: macos
+            architecture: arm
+          - os: windows
+          - os: linux
+    runs-on: ${{ matrix.platform == 'linux' && 'ubuntu' || matrix.platform }}-${{ matrix.architecture || 'latest' }}    
+    name: Dart tests on ${{matrix.os  }} ${{ matrix.architecture }}
     env:
       BAAS_CLUSTER: ${{ needs.deploy-cluster.outputs.clusterName }}
-      BAAS_DIFFERENTIATOR: dart-${{ matrix.os }}
-=======
-  tests-dart:
-    runs-on: ${{ matrix.platform == 'linux' && 'ubuntu' || matrix.platform }}-${{ matrix.architecture || 'latest' }}
-    name: Tests ${{ matrix.platform }} ${{ matrix.architecture }}
+      BAAS_DIFFERENTIATOR: dart-${{ matrix.os }}${{ matrix.architecture && format('-{0}', matrix.architecture) || '' }}
+    needs:
+      - deploy-cluster
+      - build-native
+    steps:
+      - name: Checkout
+        uses: actions/checkout@v2
+        with:
+          submodules: false
+          
+      - name: Cleanup Workspace
+        run: git clean -fdx
+        
+      - name: Fetch artifacts
+        uses: actions/download-artifact@v2
+        with:
+          name: librealm-${{ matrix.os }}
+          path: binary/${{ matrix.os }}
+
+      - name : Setup Dart SDK
+        uses: dart-lang/setup-dart@main
+        with:
+          sdk: stable
+          architecture: ${{ matrix.architecture == 'arm' && 'arm64' || 'x64'}}
+
+      - name: Deploy Apps for Dart tests on ${{ matrix.os }}
+        id: deploy-apps
+        run: echo "::set-output name=appIds::$(dart run realm_dart deploy-apps --baas-url ${{ secrets.REALM_QA_URL }} --atlas-cluster ${{ needs.deploy-cluster.outputs.clusterName }} --api-key ${{ secrets.ATLAS_QA_PUBLIC_API_KEY }} --private-api-key ${{ secrets.ATLAS_QA_PRIVATE_API_KEY }} --project-id ${{ secrets.ATLAS_QA_PROJECT_ID }} --differentiator 'dart-${{  matrix.os }}' | tail -1)"
+
+      - name: Install dependencies
+        run: dart pub get
+
+      - name: Run tests
+        run: ${{ matrix.architecture == 'arm' && 'arch -arm64 ' || '' }}dart test -r expanded -j 1 --test-randomize-ordering-seed random
+
+      - name: Cleanup apps
+        if: always()
+        run: dart run realm_dart delete-apps --appIds '${{ steps.deploy-apps.outputs.appIds }}' --baas-url ${{ secrets.REALM_QA_URL }} --atlas-cluster ${{ needs.deploy-cluster.outputs.clusterName }} --api-key ${{ secrets.ATLAS_QA_PUBLIC_API_KEY }} --private-api-key ${{ secrets.ATLAS_QA_PRIVATE_API_KEY }} --project-id ${{ secrets.ATLAS_QA_PROJECT_ID }} --differentiator 'dart-${{  matrix.os }}'
+
+  flutter-desktop-tests:
     strategy:
       fail-fast: false
       matrix:
-        include:
-          - platform: macos
-          - platform: macos
-            architecture: arm
-          - platform: windows
-          - platform: linux
-    env:
-      BAAS_CLUSTER: ${{ needs.deploy-cluster.outputs.clusterName }}
-      BAAS_DIFFERENTIATOR: dart-${{ matrix.platform }}${{ matrix.architecture && format('-{0}', matrix.architecture) || '' }}
->>>>>>> 268ca279
-    needs:
-      - deploy-cluster
-      - build-native
-    steps:
-      - name: Checkout
-        uses: actions/checkout@v2
-        with:
-          submodules: false
-
-      - name: Cleanup Workspace
-        run: git clean -fdx
-
-      - name: Fetch artifacts
-        uses: actions/download-artifact@v2
-        with:
-<<<<<<< HEAD
-          name: librealm-${{ matrix.os }}
-          path: binary/${{ matrix.os }}
-=======
-          name: librealm-${{ matrix.platform }}
-          path: binary/${{ matrix.platform }}
->>>>>>> 268ca279
-
-      - name : Setup Dart SDK
-        uses: dart-lang/setup-dart@main
-        with:
-          sdk: stable
-          architecture: ${{ matrix.architecture == 'arm' && 'arm64' || 'x64'}}
-
-      - name: Deploy Apps for Dart tests on ${{ matrix.os }}
-        id: deploy-apps
-        run: echo "::set-output name=appIds::$(dart run realm_dart deploy-apps --baas-url ${{ secrets.REALM_QA_URL }} --atlas-cluster ${{ needs.deploy-cluster.outputs.clusterName }} --api-key ${{ secrets.ATLAS_QA_PUBLIC_API_KEY }} --private-api-key ${{ secrets.ATLAS_QA_PRIVATE_API_KEY }} --project-id ${{ secrets.ATLAS_QA_PROJECT_ID }} --differentiator 'dart-${{  matrix.os }}' | tail -1)"
-
-      - name: Install dependencies
-        run: dart pub get
-
-      - name: Run tests
-        run: ${{ matrix.architecture == 'arm' && 'arch -arm64 ' || '' }}dart test -r expanded -j 1 --test-randomize-ordering-seed random
-
-<<<<<<< HEAD
-      - name: Cleanup apps
-        if: always()
-        run: dart run realm_dart delete-apps --appIds '${{ steps.deploy-apps.outputs.appIds }}' --baas-url ${{ secrets.REALM_QA_URL }} --atlas-cluster ${{ needs.deploy-cluster.outputs.clusterName }} --api-key ${{ secrets.ATLAS_QA_PUBLIC_API_KEY }} --private-api-key ${{ secrets.ATLAS_QA_PRIVATE_API_KEY }} --project-id ${{ secrets.ATLAS_QA_PROJECT_ID }} --differentiator 'dart-${{  matrix.os }}'
-
-  flutter-tests:
-    strategy:
-      fail-fast: false
-      matrix:
-        os: [linux, macos, windows]
-    runs-on: ${{ (matrix.os == 'linux' && 'ubuntu') || matrix.os }}-latest
+        os: ['macos', 'windows', 'linux']
+    runs-on: ${{ matrix.os == 'linux' && 'ubuntu' || matrix.os }}-latest
     name: Flutter tests on ${{matrix.os  }}
     env:
       BAAS_CLUSTER: ${{ needs.deploy-cluster.outputs.clusterName }}
       BAAS_DIFFERENTIATOR: flutter-${{ matrix.os }}
-=======
-# Flutter jobs
-
-  flutter-desktop:
-    runs-on: ${{ matrix.platform == 'linux' && 'ubuntu' || matrix.platform }}-latest
-    strategy:
-      fail-fast: false
-      matrix:
-        platform: [ 'macos', 'windows', 'linux']
-    name: Flutter ${{ matrix.platform }}
-    env:
-      BAAS_CLUSTER: ${{ needs.deploy-cluster.outputs.clusterName }}
-      BAAS_DIFFERENTIATOR: flutter-${{ matrix.platform }}
->>>>>>> 268ca279
     needs:
       - deploy-cluster
       - build-native
@@ -283,33 +188,20 @@
           submodules: false
 
       - name: Setup GTK
-<<<<<<< HEAD
         if: ${{ matrix.os == 'linux' }}
-=======
-        if: ${{ matrix.platform == 'linux' }}
->>>>>>> 268ca279
         run: |
           sudo apt-get update -y
           sudo apt-get install -y libgtk-3-dev xvfb
 
       - name: Setup Ninja
-<<<<<<< HEAD
         if: ${{ matrix.os == 'linux' }}
-=======
-        if: ${{ matrix.platform == 'linux' }}
->>>>>>> 268ca279
         uses: seanmiddleditch/gha-setup-ninja@master
 
       - name: Fetch artifacts
         uses: actions/download-artifact@v2
         with:
-<<<<<<< HEAD
           name: librealm-${{ matrix.os }}
           path: binary/${{ matrix.os }}
-=======
-          name: librealm-${{ matrix.platform }}
-          path: binary/${{ matrix.platform }}
->>>>>>> 268ca279
 
       - name: Setup Flutter
         uses: subosito/flutter-action@v2
@@ -317,32 +209,25 @@
           channel: 'stable'
 
       - name: Enable Flutter Desktop support
-<<<<<<< HEAD
         run: flutter config --enable-${{ matrix.os }}-desktop
 
       - name: Deploy Apps for Dart tests on ${{ matrix.os }}
         id: deploy-apps
         run: echo "::set-output name=appIds::$(dart run realm_dart deploy-apps --baas-url ${{ secrets.REALM_QA_URL }} --atlas-cluster ${{ needs.deploy-cluster.outputs.clusterName }} --api-key ${{ secrets.ATLAS_QA_PUBLIC_API_KEY }} --private-api-key ${{ secrets.ATLAS_QA_PRIVATE_API_KEY }} --project-id ${{ secrets.ATLAS_QA_PROJECT_ID }} --differentiator 'flutter-${{  matrix.os }}' | tail -1)"
 
-=======
-        run: flutter config --enable-${{ matrix.platform }}-desktop
->>>>>>> 268ca279
 
       - name: Install dependencies
         run: flutter pub get
 
       - name: Run tests
-<<<<<<< HEAD
-        run: ${{ (matrix.os == 'linux' && 'xvfb-run') || '' }} flutter drive -d ${{ matrix.os }} --target=test_driver/app.dart --suppress-analytics --dart-entrypoint-args="" #--verbose #-a="Some test name"
+        run: ${{ matrix.os == 'linux' && 'xvfb-run' || '' }} flutter drive -d ${{ matrix.os }} --target=test_driver/app.dart --suppress-analytics --dart-entrypoint-args="" #--verbose #-a="Some test name"
         working-directory: ./flutter/realm_flutter/tests
 
       - name: Cleanup apps
         if: always()
         run: dart run realm_dart delete-apps --appIds '${{ steps.deploy-apps.outputs.appIds }}' --baas-url ${{ secrets.REALM_QA_URL }} --atlas-cluster ${{ needs.deploy-cluster.outputs.clusterName }} --api-key ${{ secrets.ATLAS_QA_PUBLIC_API_KEY }} --private-api-key ${{ secrets.ATLAS_QA_PRIVATE_API_KEY }} --project-id ${{ secrets.ATLAS_QA_PROJECT_ID }} --differentiator 'flutter-${{  matrix.os }}'
-=======
-        run: ${{ matrix.platform == 'linux' && 'xvfb-run ' || '' }}flutter drive -d ${{ matrix.platform }} --target=test_driver/app.dart --suppress-analytics --dart-entrypoint-args="" #--verbose #-a="Some test name"
-        working-directory: ./flutter/realm_flutter/tests
->>>>>>> 268ca279
+
+# iOS jobs
 
   flutter-ios:
     runs-on: macos-latest
@@ -392,15 +277,12 @@
           flutter drive --target=test_driver/app.dart --dart-define=testName="" --suppress-analytics
         working-directory: ./flutter/realm_flutter/tests
 
-<<<<<<< HEAD
       - name: Cleanup apps
         if: always()
         run: dart run realm_dart delete-apps --appIds '${{ steps.deploy-apps.outputs.appIds }}' --baas-url ${{ secrets.REALM_QA_URL }} --atlas-cluster ${{ needs.deploy-cluster.outputs.clusterName }} --api-key ${{ secrets.ATLAS_QA_PUBLIC_API_KEY }} --private-api-key ${{ secrets.ATLAS_QA_PRIVATE_API_KEY }} --project-id ${{ secrets.ATLAS_QA_PROJECT_ID }} --differentiator 'flutter-macos-ios'
 
 # Android jobs
 
-=======
->>>>>>> 268ca279
   flutter-android:
     runs-on: ubuntu-latest
     name: Flutter Tests Android
