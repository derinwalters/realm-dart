--- conflicted
+++ resolved
@@ -37,14 +37,10 @@
   test: ^1.14.3
   http: ^0.13.4
 
-<<<<<<< HEAD
-platforms:
-=======
 dependency_overrides:
   analyzer: 3.3.1
 
 platforms: 
->>>>>>> 32ac88da
   windows:
   linux:
   macos:
