////////////////////////////////////////////////////////////////////////////////
//
// Copyright 2022 Realm Inc.
//
// Licensed under the Apache License, Version 2.0 (the "License");
// you may not use this file except in compliance with the License.
// You may obtain a copy of the License at
//
// http://www.apache.org/licenses/LICENSE-2.0
//
// Unless required by applicable law or agreed to in writing, software
// distributed under the License is distributed on an "AS IS" BASIS,
// WITHOUT WARRANTIES OR CONDITIONS OF ANY KIND, either express or implied.
// See the License for the specific language governing permissions and
// limitations under the License.
//
////////////////////////////////////////////////////////////////////////////////
import 'dart:async';
import 'dart:io';
import 'dart:math';
import 'dart:typed_data';

import 'package:meta/meta.dart';
import 'package:path/path.dart' as path;
import 'package:test/expect.dart';

import '../lib/realm.dart';
import '../lib/src/native/realm_core.dart';
import '../lib/src/subscription.dart';
import 'test.dart';

@isTest
void testSubscriptions(String name, FutureOr<void> Function(Realm) tester) async {
  baasTest(name, (appConfiguration) async {
    final app = App(appConfiguration);
    final credentials = Credentials.anonymous();
    final user = await app.logIn(credentials);

    final configuration = Configuration.flexibleSync(user, [
      Task.schema,
      Schedule.schema,
      Event.schema,
    ])..sessionStopPolicy = SessionStopPolicy.immediately;

    final realm = getRealm(configuration);
    await tester(realm);
  });
}

Future<void> main([List<String>? args]) async {
  print("Current PID $pid");

  await setupTests(args);

  test('Get subscriptions throws on wrong configuration', () {
    final config = Configuration.local([Task.schema]);
    final realm = getRealm(config);
    expect(() => realm.subscriptions, throws<RealmError>());
  });

  testSubscriptions('SubscriptionSet.state/waitForSynchronization', (realm) async {
    final subscriptions = realm.subscriptions;
    await subscriptions.waitForSynchronization();
    expect(subscriptions.state, SubscriptionSetState.complete);
  });

  testSubscriptions('SubscriptionSet.version', (realm) async {
    final subscriptions = realm.subscriptions;
    expect(subscriptions.version, 0);

    subscriptions.update((mutableSubscriptions) {
      mutableSubscriptions.add(realm.all<Task>());
    });

    expect(subscriptions.length, 1);
    expect(subscriptions.version, 1);

    subscriptions.update((mutableSubscriptions) {
      mutableSubscriptions.clear();
    });

    expect(subscriptions.length, 0);
    expect(subscriptions.version, 2);
  });

  testSubscriptions('MutableSubscriptionSet.add', (realm) {
    final subscriptions = realm.subscriptions;
    final query = realm.all<Task>();

    subscriptions.update((mutableSubscriptions) {
      mutableSubscriptions.add(query);
    });
    expect(subscriptions, isNotEmpty);
    expect(subscriptions.find(query), isNotNull);
  });

  testSubscriptions('MutableSubscriptionSet.add named', (realm) {
    final subscriptions = realm.subscriptions;

    const name = 'some name';
    late Subscription s;
    subscriptions.update((mutableSubscriptions) {
      s = mutableSubscriptions.add(realm.all<Task>(), name: name);
    });
    expect(subscriptions, isNotEmpty);
    expect(subscriptions.findByName(name), s);
  });

  testSubscriptions('SubscriptionSet.find', (realm) {
    final subscriptions = realm.subscriptions;
    final query = realm.all<Task>();

    expect(subscriptions.find(query), isNull);

    subscriptions.update((mutableSubscriptions) {
      mutableSubscriptions.add(query);
    });
    expect(subscriptions.find(query), isNotNull);
  });

  testSubscriptions('SubscriptionSet.find return match, even if named', (realm) {
    final subscriptions = realm.subscriptions;
    final query = realm.all<Task>();

    expect(subscriptions.find(query), isNull);

    late Subscription s;
    subscriptions.update((mutableSubscriptions) {
      s = mutableSubscriptions.add(query, name: 'foobar');
    });
    expect(subscriptions.find(query), s);
  });

  testSubscriptions('SubscriptionSet.findByName', (realm) {
    final subscriptions = realm.subscriptions;

    const name = 'some name';
    expect(subscriptions.findByName(name), isNull);

    subscriptions.update((mutableSubscriptions) {
      mutableSubscriptions.add(realm.all<Task>(), name: name);
    });
    expect(subscriptions.findByName(name), isNotNull);
  });

  testSubscriptions('MutableSubscriptionSet.remove', (realm) {
    final subscriptions = realm.subscriptions;
    final query = realm.all<Task>();

    subscriptions.update((mutableSubscriptions) {
      mutableSubscriptions.add(query);
    });
    expect(subscriptions, isNotEmpty);

    final s = subscriptions[0];

    subscriptions.update((mutableSubscriptions) {
      mutableSubscriptions.remove(s);
    });
    expect(subscriptions, isEmpty);
  });

  testSubscriptions('MutableSubscriptionSet.removeByQuery', (realm) {
    final subscriptions = realm.subscriptions;
    final query = realm.all<Task>();

    subscriptions.update((mutableSubscriptions) {
      mutableSubscriptions.add(query);
    });
    expect(subscriptions, isNotEmpty);

    subscriptions.update((mutableSubscriptions) {
      mutableSubscriptions.removeByQuery(query);
    });
    expect(subscriptions, isEmpty);
  });

  testSubscriptions('MutableSubscriptionSet.removeByName', (realm) {
    final subscriptions = realm.subscriptions;

    const name = 'some name';
    subscriptions.update((mutableSubscriptions) {
      mutableSubscriptions.add(realm.all<Task>(), name: name);
    });
    expect(subscriptions, isNotEmpty);

    subscriptions.update((mutableSubscriptions) {
      mutableSubscriptions.removeByName(name);
    });
    expect(subscriptions, isEmpty);
  });

  testSubscriptions('MutableSubscriptionSet.removeAll', (realm) {
    final subscriptions = realm.subscriptions;

    subscriptions.update((mutableSubscriptions) {
      mutableSubscriptions.add(realm.query<Task>(r'_id == $0', [ObjectId()]));
      mutableSubscriptions.add(realm.all<Task>());
    });
    expect(subscriptions.length, 2);

    subscriptions.update((mutableSubscriptions) {
      mutableSubscriptions.clear();
    });
    expect(subscriptions, isEmpty);
  });

  testSubscriptions('SubscriptionSet.elementAt', (realm) {
    final subscriptions = realm.subscriptions;

    subscriptions.update((mutableSubscriptions) {
      mutableSubscriptions.add(realm.query<Task>(r'_id == $0', [ObjectId()]));
      mutableSubscriptions.add(realm.all<Task>());
    });
    expect(subscriptions.length, 2);

    int index = 0;
    for (final s in subscriptions) {
      expect(s, s);
      expect(subscriptions[index], isNotNull);
      expect(subscriptions[index], subscriptions[index]);
      expect(s, subscriptions[index]);
      ++index;
    }

    expect(() => subscriptions[-1], throws<RangeError>());
    expect(() => subscriptions[1000], throws<RangeError>());
  });

  testSubscriptions('MutableSubscriptionSet.elementAt', (realm) {
    final subscriptions = realm.subscriptions;

    subscriptions.update((mutableSubscriptions) {
      final s = mutableSubscriptions.add(realm.all<Task>());
      expect(mutableSubscriptions[0], isNotNull);
      expect(s, isNotNull);
      expect(mutableSubscriptions.state, SubscriptionSetState.pending); // not _uncommitted!
      expect(mutableSubscriptions[0], s);
    });
  });

  testSubscriptions('MutableSubscriptionSet.add double-add throws', (realm) {
    final subscriptions = realm.subscriptions;

    // Adding same unnamed query twice without requesting an update will just de-duplicate
    subscriptions.update((mutableSubscriptions) {
      mutableSubscriptions.add(realm.all<Task>());
      mutableSubscriptions.add(realm.all<Task>());
    });
    expect(subscriptions.length, 1);

    // Okay to add same query under different names, not de-duplicated
    subscriptions.update((mutableSubscriptions) {
      mutableSubscriptions.add(realm.all<Task>(), name: 'foo');
      mutableSubscriptions.add(realm.all<Task>(), name: 'bar');
    });
    expect(subscriptions.length, 3);

    // Cannot add different queries under same name, unless the second
    // can update the first.
    expect(() {
      subscriptions.update((mutableSubscriptions) {
        mutableSubscriptions.add(realm.all<Task>(), name: 'same');
        mutableSubscriptions.add(realm.query<Task>(r'_id == $0', [ObjectId()]), name: 'same');
      });
    }, throws<RealmException>('Duplicate subscription'));
  });

  testSubscriptions('MutableSubscriptionSet.add with update flag', (realm) {
    final subscriptions = realm.subscriptions;

    subscriptions.update((mutableSubscriptions) {
      mutableSubscriptions.add(realm.all<Task>());
      mutableSubscriptions.add(realm.all<Task>(), update: true);
    });

    expect(subscriptions.length, 1);

    subscriptions.update((mutableSubscriptions) {
      mutableSubscriptions.add(realm.all<Task>(), name: 'same');
      mutableSubscriptions.add(realm.query<Task>(r'_id == $0', [ObjectId()]), name: 'same', update: true);
    });

    expect(subscriptions.length, 2);
  });

  testSubscriptions('MutableSubscriptionSet.add multiple queries for same class', (realm) {
    final subscriptions = realm.subscriptions;
    final random = Random.secure();

    Uint8List randomBytes(int n) {
      final Uint8List randomList = Uint8List(n);
      for (int i = 0; i < randomList.length; i++) {
        randomList[i] = random.nextInt(255);
      }
      return randomList;
    }

    ObjectId newOid() => ObjectId.fromBytes(randomBytes(12));

    final oids = <ObjectId>{};
    const max = 1000;
    subscriptions.update((mutableSubscriptions) {
      oids.addAll([
        for (int i = 0; i < max; ++i) mutableSubscriptions.add(realm.query<Task>(r'_id == $0', [newOid()])).id
      ]);
    });
    expect(oids.length, max); // no collisions
    expect(subscriptions.length, max);

    for (final sub in subscriptions) {
      expect(sub.id, isIn(oids));
    }
  });

  testSubscriptions('MutableSubscriptionSet.add same name, different classes', (realm) {
    final subscriptions = realm.subscriptions;

    expect(
        () => subscriptions.update((mutableSubscriptions) {
              mutableSubscriptions.add(realm.all<Task>(), name: 'same');
              mutableSubscriptions.add(realm.all<Schedule>(), name: 'same');
            }),
        throws<RealmException>());
  });

  testSubscriptions('MutableSubscriptionSet.add same name, different classes, with update flag', (realm) {
    final subscriptions = realm.subscriptions;

    late Subscription subscription;
    subscriptions.update((mutableSubscriptions) {
      mutableSubscriptions.add(realm.all<Task>(), name: 'same');
      subscription = mutableSubscriptions.add(realm.all<Schedule>(), name: 'same', update: true);
    });

    expect(subscriptions.length, 1);
    expect(subscriptions[0], subscription); // last added wins
  });

  testSubscriptions('MutableSubscriptionSet.add same query, different classes', (realm) {
    final subscriptions = realm.subscriptions;

    subscriptions.update((mutableSubscriptions) {
      mutableSubscriptions.add(realm.all<Task>());
      mutableSubscriptions.add(realm.all<Schedule>());
    });

    expect(subscriptions.length, 2);
    for (final s in subscriptions) {
      expect(s.queryString, contains('TRUEPREDICATE'));
    }
  });

  testSubscriptions('MutableSubscriptionSet.add illegal query', (realm) async {
    final subscriptions = realm.subscriptions;

    // Illegal query for subscription:
    final query = realm.query<Schedule>('tasks.@count > 10');

    subscriptions.update((mutableSubscriptions) {
      mutableSubscriptions.add(query);
    });

    expect(() async => await subscriptions.waitForSynchronization(), throws<RealmException>());
  });

  testSubscriptions('MutableSubscriptionSet.remove same query, different classes', (realm) {
    final subscriptions = realm.subscriptions;

    late Subscription s;
    subscriptions.update((mutableSubscriptions) {
      mutableSubscriptions.add(realm.all<Task>());
      s = mutableSubscriptions.add(realm.all<Schedule>());
    });

    expect(subscriptions.length, 2);

    subscriptions.update((mutableSubscriptions) {
      mutableSubscriptions.removeByQuery(realm.all<Task>());
    });

    expect(subscriptions, [s]);
  });

  testSubscriptions('Get subscriptions', (realm) async {
    final subscriptions = realm.subscriptions;

    expect(subscriptions, isEmpty);

    final query = realm.all<Task>();

    subscriptions.update((mutableSubscriptions) {
      mutableSubscriptions.add(query);
    });

    expect(subscriptions.length, 1);

    subscriptions.update((mutableSubscriptions) {
      mutableSubscriptions.removeByQuery(query);
    });

    expect(subscriptions, isEmpty);

    const name = 'a random name';
    subscriptions.update((mutableSubscriptions) {
      mutableSubscriptions.add(query, name: name);
    });

    expect(subscriptions.findByName(name), isNotNull);

    subscriptions.update((mutableSubscriptions) {
      mutableSubscriptions.removeByName(name);
    });

    expect(subscriptions, isEmpty);
    expect(realm.subscriptions.findByName(name), isNull);

    await subscriptions.waitForSynchronization();
  });

  testSubscriptions('Subscription properties roundtrip', (realm) async {
    final subscriptions = realm.subscriptions;

    final before = DateTime.now().toUtc();

    late ObjectId oid;
    subscriptions.update((mutableSubscriptions) {
      oid = mutableSubscriptions.add(realm.all<Task>(), name: 'foobar').id;
    });

    await subscriptions.waitForSynchronization();

    final after = DateTime.now().toUtc();
    var s = subscriptions[0];

    expect(s.id, oid);
    expect(s.name, 'foobar');
    expect(s.objectClassName, 'Task');
    expect(s.queryString, contains('TRUEPREDICATE'));
    expect(s.createdAt.isAfter(before), isTrue);
    expect(s.createdAt.isBefore(after), isTrue);
    expect(s.createdAt, s.updatedAt);

    subscriptions.update((mutableSubscriptions) {
      mutableSubscriptions.add(realm.query<Task>(r'_id == $0', [ObjectId()]), name: 'foobar', update: true);
    });

    s = subscriptions[0]; // Needed in order to refresh properties!
    expect(s.createdAt.isBefore(s.updatedAt), isTrue);
  });

  baasTest('flexible sync roundtrip', (appConfigurationX) async {
    final appX = App(appConfigurationX);

    realmCore.clearCachedApps();
    final temporaryDir = await Directory.systemTemp.createTemp('realm_test_flexible_sync_roundtrip_');
    final appConfigurationY = AppConfiguration(
      appConfigurationX.appId,
      baseUrl: appConfigurationX.baseUrl,
      baseFilePath: temporaryDir,
    );
    final appY = App(appConfigurationY);

    final credentials = Credentials.anonymous();
    final userX = await appX.logIn(credentials);
    final userY = await appY.logIn(credentials);

    final realmX = getRealm(Configuration.flexibleSync(userX, [Task.schema]));

    final pathY = path.join(temporaryDir.path, "Y.realm");
    final realmY = getRealm(Configuration.flexibleSync(userY, [Task.schema], path: pathY));

    realmX.subscriptions.update((mutableSubscriptions) {
      mutableSubscriptions.add(realmX.all<Task>());
      mutableSubscriptions.add(realmY.all<Task>());
    });

    await realmX.subscriptions.waitForSynchronization();
    await realmY.subscriptions.waitForSynchronization();

    final objectId = ObjectId();
    realmX.write(() => realmX.add(Task(objectId)));
    
    await realmX.syncSession.waitForUpload();
    await realmY.syncSession.waitForDownload();

<<<<<<< HEAD
    final t = realmY.find<Task>(oid);
    expect(t, isNotNull);
  });

  testSubscriptions('Filter realm data using query subscription', (realm) async {
    realm.subscriptions.update((mutableSubscriptions) {
      mutableSubscriptions.add(realm.all<Event>());
    });

    realm.write(() {
      realm.addAll([
        Event(ObjectId(), name: "NPMG Event", isCompleted: true, durationInMinutes: 30),
        Event(ObjectId(), name: "NPMG Meeting", isCompleted: false, durationInMinutes: 10),
        Event(ObjectId(), name: "Some other eveent", isCompleted: true, durationInMinutes: 60),
      ]);
    });

    await realm.syncSession.waitForUpload();

    realm.subscriptions.update((mutableSubscriptions) {
      mutableSubscriptions.removeByQuery(realm.all<Event>());
      mutableSubscriptions.add(realm.query<Event>(r'stringQueryField BEGINSWITH $0 AND boolQueryField == $1 AND intQueryField > $2', ["NPMG", true, 20]),
          name: "filter");
    });

    await realm.subscriptions.waitForSynchronization();

    var filtered = realm.query<Event>(realm.subscriptions.findByName("filter")!.queryString);
    var all = realm.all<Event>();
    expect(filtered, isNotEmpty);
    expect(filtered.length, all.length);
  });

  testSubscriptions('Writing before to subscribe throws', (realm) async {
    realm.write(() {
      realm.addAll([
        Event(ObjectId(), name: "NPMG Event", isCompleted: true, durationInMinutes: 30),
        Event(ObjectId(), name: "NPMG Meeting", isCompleted: false, durationInMinutes: 10),
        Event(ObjectId(), name: "Some other eveent", isCompleted: true, durationInMinutes: 60),
      ]);
    });
    expect(
        () async => await realm.syncSession.waitForUpload(),
        throws<SyncError>(
            "Client attempted a write that is disallowed by permissions, or modifies an object outside the current query - requires client reset"));
  });
=======
    waitForCondition(() {
      final task = realmY.find<Task>(objectId);  
      return task != null;
    }, timeout: Duration(seconds: 30), retryDelay: Duration(microseconds: 500));

    final task = realmY.find<Task>(objectId);
    expect(task, isNotNull);
  }, skip: "Not working");
>>>>>>> 79a69ebd
}<|MERGE_RESOLUTION|>--- conflicted
+++ resolved
@@ -35,13 +35,7 @@
     final app = App(appConfiguration);
     final credentials = Credentials.anonymous();
     final user = await app.logIn(credentials);
-
-    final configuration = Configuration.flexibleSync(user, [
-      Task.schema,
-      Schedule.schema,
-      Event.schema,
-    ])..sessionStopPolicy = SessionStopPolicy.immediately;
-
+    final configuration = Configuration.flexibleSync(user, [Task.schema, Schedule.schema]);
     final realm = getRealm(configuration);
     await tester(realm);
   });
@@ -484,12 +478,16 @@
     await realmX.syncSession.waitForUpload();
     await realmY.syncSession.waitForDownload();
 
-<<<<<<< HEAD
-    final t = realmY.find<Task>(oid);
-    expect(t, isNotNull);
-  });
-
-  testSubscriptions('Filter realm data using query subscription', (realm) async {
+    waitForCondition(() {
+      final task = realmY.find<Task>(objectId);  
+      return task != null;
+    }, timeout: Duration(seconds: 30), retryDelay: Duration(microseconds: 500));
+
+    final task = realmY.find<Task>(objectId);
+    expect(task, isNotNull);
+  }, skip: "Not working");
+  
+  testSubscriptions('Filter realm data using worng query fields subscription', (realm) async {
     realm.subscriptions.update((mutableSubscriptions) {
       mutableSubscriptions.add(realm.all<Event>());
     });
@@ -517,28 +515,4 @@
     expect(filtered, isNotEmpty);
     expect(filtered.length, all.length);
   });
-
-  testSubscriptions('Writing before to subscribe throws', (realm) async {
-    realm.write(() {
-      realm.addAll([
-        Event(ObjectId(), name: "NPMG Event", isCompleted: true, durationInMinutes: 30),
-        Event(ObjectId(), name: "NPMG Meeting", isCompleted: false, durationInMinutes: 10),
-        Event(ObjectId(), name: "Some other eveent", isCompleted: true, durationInMinutes: 60),
-      ]);
-    });
-    expect(
-        () async => await realm.syncSession.waitForUpload(),
-        throws<SyncError>(
-            "Client attempted a write that is disallowed by permissions, or modifies an object outside the current query - requires client reset"));
-  });
-=======
-    waitForCondition(() {
-      final task = realmY.find<Task>(objectId);  
-      return task != null;
-    }, timeout: Duration(seconds: 30), retryDelay: Duration(microseconds: 500));
-
-    final task = realmY.find<Task>(objectId);
-    expect(task, isNotNull);
-  }, skip: "Not working");
->>>>>>> 79a69ebd
 }