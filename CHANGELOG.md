--- conflicted
+++ resolved
@@ -1,17 +1,11 @@
-<<<<<<< HEAD
-## next version
+## vNext
 
 **This project is in the Beta stage. The API should be quite stable, but occasional breaking changes may be made.**
+### Enhancements
+* Added `DisconnectedSyncConfiguration` for opening a synchronized realm in a disconnected state. This configuration allows a synchronized realm to be opened by a secondary process, while a primary process handles synchronization. ([#621](https://github.com/realm/realm-dart/pull/621))
 
 ### Internal
 * Added a command to `realm_dart` for deleting Atlas App Services applications. Usage: `dart run realm_dart delete-apps`. By default it will delete apps from `http://localhost:9090` which is the endpoint of the local docker image. If `--atlas-cluster` is provided, it will authenticate, delete the application from the provided cluster. (PR [#663](https://github.com/realm/realm-dart/pull/663))
-=======
-## vNext
-
-**This project is in the Beta stage. The API should be quite stable, but occasional breaking changes may be made.**
-### Enhancements
-* Added `DisconnectedSyncConfiguration` for opening a synchronized realm in a disconnected state. This configuration allows a synchronized realm to be opened by a secondary process, while a primary process handles synchronization. ([#621](https://github.com/realm/realm-dart/pull/621))
->>>>>>> 0e5dbc41
 
 ## 0.3.1+beta (2022-06-07)
 
